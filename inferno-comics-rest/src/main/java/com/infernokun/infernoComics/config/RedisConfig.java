package com.infernokun.infernoComics.config;

import com.fasterxml.jackson.annotation.JsonAutoDetect;
import com.fasterxml.jackson.annotation.JsonTypeInfo;
import com.fasterxml.jackson.annotation.PropertyAccessor;
import com.fasterxml.jackson.databind.DeserializationFeature;
import com.fasterxml.jackson.databind.ObjectMapper;
import com.fasterxml.jackson.databind.SerializationFeature;
import com.fasterxml.jackson.datatype.jsr310.JavaTimeModule;
import org.springframework.beans.factory.annotation.Value;
import org.springframework.boot.autoconfigure.condition.ConditionalOnProperty;
import org.springframework.cache.annotation.EnableCaching;
import org.springframework.context.annotation.Bean;
import org.springframework.context.annotation.Configuration;
import org.springframework.context.annotation.Primary;
import org.springframework.data.redis.cache.RedisCacheConfiguration;
import org.springframework.data.redis.cache.RedisCacheManager;
import org.springframework.data.redis.connection.RedisConnectionFactory;
<<<<<<< HEAD
=======
import org.springframework.data.redis.connection.RedisStandaloneConfiguration;
import org.springframework.data.redis.connection.lettuce.LettuceConnectionFactory;
>>>>>>> 08947550
import org.springframework.data.redis.core.RedisTemplate;
import org.springframework.data.redis.serializer.GenericJackson2JsonRedisSerializer;
import org.springframework.data.redis.serializer.Jackson2JsonRedisSerializer;
import org.springframework.data.redis.serializer.RedisSerializationContext;
import org.springframework.data.redis.serializer.StringRedisSerializer;
import lombok.extern.slf4j.Slf4j;
import java.time.Duration;
import java.util.HashMap;
import java.util.Map;

@Slf4j
@Configuration
@EnableCaching
public class RedisConfig {

    @Bean
    @Primary
<<<<<<< HEAD
    public ObjectMapper objectMapper() {
        ObjectMapper mapper = new ObjectMapper();

        // Basic configuration without Hibernate modules for now
        mapper.registerModule(new JavaTimeModule());
        mapper.disable(SerializationFeature.WRITE_DATES_AS_TIMESTAMPS);
        mapper.configure(DeserializationFeature.FAIL_ON_UNKNOWN_PROPERTIES, false);
        mapper.configure(SerializationFeature.FAIL_ON_EMPTY_BEANS, false);

        // Enable default typing to preserve class information
        mapper.activateDefaultTyping(
                mapper.getPolymorphicTypeValidator(),
                ObjectMapper.DefaultTyping.NON_FINAL,
                JsonTypeInfo.As.PROPERTY
        );

        return mapper;
    }

    @Bean
    public RedisCacheManager cacheManager(RedisConnectionFactory redisConnectionFactory, ObjectMapper objectMapper) {
        ObjectMapper redisMapper = new ObjectMapper();
        redisMapper.registerModule(new JavaTimeModule());
        redisMapper.disable(SerializationFeature.WRITE_DATES_AS_TIMESTAMPS);
        redisMapper.configure(DeserializationFeature.FAIL_ON_UNKNOWN_PROPERTIES, false);
        redisMapper.configure(SerializationFeature.FAIL_ON_EMPTY_BEANS, false);

        // This ensures proper type information is preserved in Redis
        redisMapper.activateDefaultTyping(
                redisMapper.getPolymorphicTypeValidator(),
                ObjectMapper.DefaultTyping.NON_FINAL,
                JsonTypeInfo.As.PROPERTY
        );

        GenericJackson2JsonRedisSerializer jsonRedisSerializer =
                new GenericJackson2JsonRedisSerializer(redisMapper);

        RedisCacheConfiguration defaultConfig = RedisCacheConfiguration.defaultCacheConfig()
                .entryTtl(Duration.ofHours(1))
=======
    public ObjectMapper redisObjectMapper() {
        PolymorphicTypeValidator ptv = BasicPolymorphicTypeValidator.builder()
                .allowIfBaseType(Object.class)
                .allowIfSubType("com.infernokun.infernoComics")
                .build();

        ObjectMapper objectMapper = new ObjectMapper();

        objectMapper.configure(DeserializationFeature.FAIL_ON_UNKNOWN_PROPERTIES, false);
        objectMapper.activateDefaultTyping(ptv, ObjectMapper.DefaultTyping.NON_FINAL, JsonTypeInfo.As.PROPERTY);
        objectMapper.registerModule(new JavaTimeModule());
        objectMapper.disable(SerializationFeature.WRITE_DATES_AS_TIMESTAMPS);

        return objectMapper;
    }

    @Bean
    public RedisCacheManager cacheManager(RedisConnectionFactory redisConnectionFactory, ObjectMapper redisObjectMapper) {
        GenericJackson2JsonRedisSerializer serializer = new GenericJackson2JsonRedisSerializer(redisObjectMapper);

        RedisCacheConfiguration defaultConfig = RedisCacheConfiguration.defaultCacheConfig()
                .entryTtl(Duration.ofHours(1)) // Default TTL of 1 hour
>>>>>>> 08947550
                .serializeKeysWith(RedisSerializationContext.SerializationPair.fromSerializer(new StringRedisSerializer()))
                .serializeValuesWith(RedisSerializationContext.SerializationPair.fromSerializer(jsonRedisSerializer))
                .disableCachingNullValues();

        // Custom configurations for specific caches
        Map<String, RedisCacheConfiguration> cacheConfigurations = new HashMap<>();

        // Comic descriptions cache - longer TTL since descriptions don't change often
        cacheConfigurations.put("comic-descriptions", defaultConfig
                .entryTtl(Duration.ofDays(7))
                .prefixCacheNameWith("comics:descriptions:"));

        // Comic metadata cache - shorter TTL for frequently changing data
        cacheConfigurations.put("comic-metadata", defaultConfig
                .entryTtl(Duration.ofHours(4))
                .prefixCacheNameWith("comics:metadata:"));

        // Series information cache
        cacheConfigurations.put("series-info", defaultConfig
                .entryTtl(Duration.ofDays(1))
                .prefixCacheNameWith("comics:series:"));

        // User-specific caches with shorter TTL
        cacheConfigurations.put("user-collections", defaultConfig
                .entryTtl(Duration.ofMinutes(30))
                .prefixCacheNameWith("users:collections:"));

        return RedisCacheManager.builder(redisConnectionFactory)
                .cacheDefaults(defaultConfig)
                .withInitialCacheConfigurations(cacheConfigurations)
                .transactionAware()
                .build();
    }

    @Bean
<<<<<<< HEAD
    public RedisTemplate<String, Object> redisTemplate(RedisConnectionFactory connectionFactory) {
        RedisTemplate<String, Object> template = new RedisTemplate<>();
        template.setConnectionFactory(connectionFactory);

        ObjectMapper om = new ObjectMapper();
        om.setVisibility(PropertyAccessor.ALL, JsonAutoDetect.Visibility.ANY);
        om.activateDefaultTyping(om.getPolymorphicTypeValidator(),
                ObjectMapper.DefaultTyping.NON_FINAL);
        om.registerModule(new JavaTimeModule());
        om.disable(SerializationFeature.WRITE_DATES_AS_TIMESTAMPS);

        // Configure to ignore unknown properties and empty beans
        om.configure(DeserializationFeature.FAIL_ON_UNKNOWN_PROPERTIES, false);
        om.configure(SerializationFeature.FAIL_ON_EMPTY_BEANS, false);

        Jackson2JsonRedisSerializer<Object> jackson2JsonRedisSerializer =
                new Jackson2JsonRedisSerializer<>(om, Object.class);

        template.setDefaultSerializer(jackson2JsonRedisSerializer);
        template.setKeySerializer(new StringRedisSerializer());
=======
    public RedisTemplate<String, Object> redisTemplate(RedisConnectionFactory connectionFactory, ObjectMapper redisObjectMapper) {
        RedisTemplate<String, Object> template = new RedisTemplate<>();
        template.setConnectionFactory(connectionFactory);

        StringRedisSerializer stringSerializer = new StringRedisSerializer();
        GenericJackson2JsonRedisSerializer jsonSerializer = new GenericJackson2JsonRedisSerializer(redisObjectMapper);

        template.setKeySerializer(stringSerializer);
        template.setValueSerializer(jsonSerializer);
        template.setHashKeySerializer(stringSerializer);
        template.setHashValueSerializer(jsonSerializer);

        template.setDefaultSerializer(jsonSerializer);
        template.afterPropertiesSet();

        log.info("Custom Redis template configured successfully");
>>>>>>> 08947550

        return template;
    }
}<|MERGE_RESOLUTION|>--- conflicted
+++ resolved
@@ -16,11 +16,6 @@
 import org.springframework.data.redis.cache.RedisCacheConfiguration;
 import org.springframework.data.redis.cache.RedisCacheManager;
 import org.springframework.data.redis.connection.RedisConnectionFactory;
-<<<<<<< HEAD
-=======
-import org.springframework.data.redis.connection.RedisStandaloneConfiguration;
-import org.springframework.data.redis.connection.lettuce.LettuceConnectionFactory;
->>>>>>> 08947550
 import org.springframework.data.redis.core.RedisTemplate;
 import org.springframework.data.redis.serializer.GenericJackson2JsonRedisSerializer;
 import org.springframework.data.redis.serializer.Jackson2JsonRedisSerializer;
@@ -38,7 +33,6 @@
 
     @Bean
     @Primary
-<<<<<<< HEAD
     public ObjectMapper objectMapper() {
         ObjectMapper mapper = new ObjectMapper();
 
@@ -78,30 +72,6 @@
 
         RedisCacheConfiguration defaultConfig = RedisCacheConfiguration.defaultCacheConfig()
                 .entryTtl(Duration.ofHours(1))
-=======
-    public ObjectMapper redisObjectMapper() {
-        PolymorphicTypeValidator ptv = BasicPolymorphicTypeValidator.builder()
-                .allowIfBaseType(Object.class)
-                .allowIfSubType("com.infernokun.infernoComics")
-                .build();
-
-        ObjectMapper objectMapper = new ObjectMapper();
-
-        objectMapper.configure(DeserializationFeature.FAIL_ON_UNKNOWN_PROPERTIES, false);
-        objectMapper.activateDefaultTyping(ptv, ObjectMapper.DefaultTyping.NON_FINAL, JsonTypeInfo.As.PROPERTY);
-        objectMapper.registerModule(new JavaTimeModule());
-        objectMapper.disable(SerializationFeature.WRITE_DATES_AS_TIMESTAMPS);
-
-        return objectMapper;
-    }
-
-    @Bean
-    public RedisCacheManager cacheManager(RedisConnectionFactory redisConnectionFactory, ObjectMapper redisObjectMapper) {
-        GenericJackson2JsonRedisSerializer serializer = new GenericJackson2JsonRedisSerializer(redisObjectMapper);
-
-        RedisCacheConfiguration defaultConfig = RedisCacheConfiguration.defaultCacheConfig()
-                .entryTtl(Duration.ofHours(1)) // Default TTL of 1 hour
->>>>>>> 08947550
                 .serializeKeysWith(RedisSerializationContext.SerializationPair.fromSerializer(new StringRedisSerializer()))
                 .serializeValuesWith(RedisSerializationContext.SerializationPair.fromSerializer(jsonRedisSerializer))
                 .disableCachingNullValues();
@@ -137,7 +107,6 @@
     }
 
     @Bean
-<<<<<<< HEAD
     public RedisTemplate<String, Object> redisTemplate(RedisConnectionFactory connectionFactory) {
         RedisTemplate<String, Object> template = new RedisTemplate<>();
         template.setConnectionFactory(connectionFactory);
@@ -158,24 +127,6 @@
 
         template.setDefaultSerializer(jackson2JsonRedisSerializer);
         template.setKeySerializer(new StringRedisSerializer());
-=======
-    public RedisTemplate<String, Object> redisTemplate(RedisConnectionFactory connectionFactory, ObjectMapper redisObjectMapper) {
-        RedisTemplate<String, Object> template = new RedisTemplate<>();
-        template.setConnectionFactory(connectionFactory);
-
-        StringRedisSerializer stringSerializer = new StringRedisSerializer();
-        GenericJackson2JsonRedisSerializer jsonSerializer = new GenericJackson2JsonRedisSerializer(redisObjectMapper);
-
-        template.setKeySerializer(stringSerializer);
-        template.setValueSerializer(jsonSerializer);
-        template.setHashKeySerializer(stringSerializer);
-        template.setHashValueSerializer(jsonSerializer);
-
-        template.setDefaultSerializer(jsonSerializer);
-        template.afterPropertiesSet();
-
-        log.info("Custom Redis template configured successfully");
->>>>>>> 08947550
 
         return template;
     }
